--- conflicted
+++ resolved
@@ -60,11 +60,8 @@
     "eslint-plugin-jsx-a11y": "^6.1.1",
     "eslint-plugin-react": "^7.11.0",
     "istanbul": "^1.1.0-alpha.1",
-<<<<<<< HEAD
-=======
     "less": "^3.8.1",
     "lodash": "^4.17.10",
->>>>>>> aae202c6
     "mocha": "^5.2.0",
     "mocha-junit-reporter": "^1.17.0",
     "mocha-parallel-tests": "^2.0.3",
